--- conflicted
+++ resolved
@@ -13,11 +13,8 @@
 	"k8s.io/apimachinery/pkg/util/wait"
 	clientset "k8s.io/client-go/kubernetes"
 	restclient "k8s.io/client-go/rest"
-<<<<<<< HEAD
 	"strconv"
-=======
 	"strings"
->>>>>>> 857f5130
 	"time"
 )
 
