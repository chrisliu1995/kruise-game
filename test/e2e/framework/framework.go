package framework

import (
	"encoding/json"
	"fmt"
	gamekruiseiov1alpha1 "github.com/openkruise/kruise-game/apis/v1alpha1"
	kruisegameclientset "github.com/openkruise/kruise-game/pkg/client/clientset/versioned"
	"github.com/openkruise/kruise-game/pkg/util"
	"github.com/openkruise/kruise-game/test/e2e/client"
	corev1 "k8s.io/api/core/v1"
	apierrors "k8s.io/apimachinery/pkg/api/errors"
	"k8s.io/apimachinery/pkg/labels"
	"k8s.io/apimachinery/pkg/util/intstr"
	"k8s.io/apimachinery/pkg/util/wait"
	clientset "k8s.io/client-go/kubernetes"
	restclient "k8s.io/client-go/rest"
	"strconv"
	"strings"
	"time"
)

type Framework struct {
	client *client.Client
}

func NewFrameWork(config *restclient.Config) *Framework {
	kruisegameClient := kruisegameclientset.NewForConfigOrDie(config)
	kubeClient := clientset.NewForConfigOrDie(config)
	return &Framework{
		client: client.NewKubeClient(kruisegameClient, kubeClient),
	}
}

func (f *Framework) BeforeSuit() error {
	err := f.client.CreateNamespace()
	if err != nil {
		if apierrors.IsAlreadyExists(err) {
			err = f.client.DeleteGameServerSet()
			if err != nil {
				return err
			}
		} else {
			return err
		}
	}
	return nil
}

func (f *Framework) AfterSuit() error {
	return f.client.DeleteNamespace()
}

func (f *Framework) AfterEach() error {
	return f.client.DeleteGameServerSet()
}

func (f *Framework) DeployGameServerSet() (*gamekruiseiov1alpha1.GameServerSet, error) {
	gss := f.client.DefaultGameServerSet()
	return f.client.CreateGameServerSet(gss)
}

func (f *Framework) DeployGssWithServiceQualities() (*gamekruiseiov1alpha1.GameServerSet, error) {
	gss := f.client.DefaultGameServerSet()
	up := intstr.FromInt(20)
	dp := intstr.FromInt(10)
	sqs := []gamekruiseiov1alpha1.ServiceQuality{
		{
			Name:          "healthy",
			ContainerName: client.GameContainerName,
			Probe: corev1.Probe{
				ProbeHandler: corev1.ProbeHandler{
					Exec: &corev1.ExecAction{
						Command: []string{"/bin/sh", "-c", "ls /"},
					},
				},
			},
			Permanent: false,
			ServiceQualityAction: []gamekruiseiov1alpha1.ServiceQualityAction{
				{
					State: true,
					GameServerSpec: gamekruiseiov1alpha1.GameServerSpec{
						UpdatePriority: &up,
					},
				},
				{
					State: false,
					GameServerSpec: gamekruiseiov1alpha1.GameServerSpec{
						DeletionPriority: &dp,
					},
				},
			},
		},
	}
	gss.Spec.ServiceQualities = sqs
	return f.client.CreateGameServerSet(gss)
}

func (f *Framework) GameServerScale(gss *gamekruiseiov1alpha1.GameServerSet, desireNum int, reserveGsId *int) (*gamekruiseiov1alpha1.GameServerSet, error) {
	// TODO: change patch type
	newReserves := gss.Spec.ReserveGameServerIds
	if reserveGsId != nil {
		newReserves = append(newReserves, *reserveGsId)
	}

	numJson := map[string]interface{}{"spec": map[string]interface{}{"replicas": desireNum, "reserveGameServerIds": newReserves}}
	data, err := json.Marshal(numJson)
	if err != nil {
		return nil, err
	}
	return f.client.PatchGameServerSet(data)
}

func (f *Framework) ImageUpdate(gss *gamekruiseiov1alpha1.GameServerSet, name, image string) (*gamekruiseiov1alpha1.GameServerSet, error) {
	var newContainers []corev1.Container
	for _, c := range gss.Spec.GameServerTemplate.Spec.Containers {
		newContainer := c
		if c.Name == name {
			newContainer.Image = image
		}
		newContainers = append(newContainers, newContainer)
	}

	conJson := map[string]interface{}{"spec": map[string]interface{}{"gameServerTemplate": map[string]interface{}{"spec": map[string]interface{}{"containers": newContainers}}}}
	data, err := json.Marshal(conJson)
	if err != nil {
		return nil, err
	}
	return f.client.PatchGameServerSet(data)
}

func (f *Framework) MarkGameServerOpsState(gsName string, opsState string) (*gamekruiseiov1alpha1.GameServer, error) {
	osJson := map[string]interface{}{"spec": map[string]string{"opsState": opsState}}
	data, err := json.Marshal(osJson)
	if err != nil {
		return nil, err
	}
	return f.client.PatchGameServer(gsName, data)
}

func (f *Framework) ChangeGameServerDeletionPriority(gsName string, deletionPriority string) (*gamekruiseiov1alpha1.GameServer, error) {
	dpJson := map[string]interface{}{"spec": map[string]string{"deletionPriority": deletionPriority}}
	data, err := json.Marshal(dpJson)
	if err != nil {
		return nil, err
	}
	return f.client.PatchGameServer(gsName, data)
}

func (f *Framework) WaitForGsCreated(gss *gamekruiseiov1alpha1.GameServerSet) error {
	return wait.PollImmediate(5*time.Second, 3*time.Minute,
		func() (done bool, err error) {
			gssName := gss.GetName()
			labelSelector := labels.SelectorFromSet(map[string]string{
				gamekruiseiov1alpha1.GameServerOwnerGssKey: gssName,
			}).String()
			podList, err := f.client.GetPodList(labelSelector)
			if err != nil {
				return false, err
			}
			if len(podList.Items) != int(*gss.Spec.Replicas) {
				return false, nil
			}
			return true, nil
		})
}

func (f *Framework) WaitForUpdated(gss *gamekruiseiov1alpha1.GameServerSet, name, image string) error {
	return wait.PollImmediate(10*time.Second, 10*time.Minute,
		func() (done bool, err error) {
			gssName := gss.GetName()
			labelSelector := labels.SelectorFromSet(map[string]string{
				gamekruiseiov1alpha1.GameServerOwnerGssKey: gssName,
			}).String()
			podList, err := f.client.GetPodList(labelSelector)
			if err != nil {
				return false, err
			}
			updated := 0

			for _, pod := range podList.Items {
				for _, c := range pod.Status.ContainerStatuses {
					if name == c.Name && strings.Contains(c.Image, image) {
						updated++
						break
					}
				}
			}

			if gss.Spec.UpdateStrategy.RollingUpdate == nil || gss.Spec.UpdateStrategy.RollingUpdate.Partition == nil {
				if int32(updated) != *gss.Spec.Replicas {
					return false, nil
				}
			} else {
				if int32(updated) != *gss.Spec.Replicas-*gss.Spec.UpdateStrategy.RollingUpdate.Partition {
					return false, nil
				}
			}
			return true, nil
		})
}

func (f *Framework) ExpectGssCorrect(gss *gamekruiseiov1alpha1.GameServerSet, expectIndex []int) error {

	if err := f.WaitForGsCreated(gss); err != nil {
		return err
	}

	gssName := gss.GetName()
	labelSelector := labels.SelectorFromSet(map[string]string{
		gamekruiseiov1alpha1.GameServerOwnerGssKey: gssName,
	}).String()

	podList, err := f.client.GetPodList(labelSelector)
	if err != nil {
		return err
	}

	podIndexList := util.GetIndexListFromPodList(podList.Items)

	if !util.IsSliceEqual(expectIndex, podIndexList) {
		return fmt.Errorf("current pods and expected pods do not correspond")
	}

	return nil
}

func (f *Framework) WaitForGsOpsStateUpdate(gsName string, opsState string) error {
	return wait.PollImmediate(5*time.Second, 1*time.Minute,
		func() (done bool, err error) {
			pod, err := f.client.GetPod(gsName)
			if err != nil {
				return false, err
			}
			currentOpsState := pod.GetLabels()[gamekruiseiov1alpha1.GameServerOpsStateKey]
			if currentOpsState == opsState {
				return true, nil
			}
			return false, nil
		})
}

func (f *Framework) WaitForGsDeletionPriorityUpdated(gsName string, deletionPriority string) error {
	return wait.PollImmediate(5*time.Second, 1*time.Minute,
		func() (done bool, err error) {
			pod, err := f.client.GetPod(gsName)
			if err != nil {
				return false, err
			}
			currentPriority := pod.GetLabels()[gamekruiseiov1alpha1.GameServerDeletePriorityKey]
			if currentPriority == deletionPriority {
				return true, nil
			}
			return false, nil
		})
}

<<<<<<< HEAD
func (f *Framework) DeletePodDirectly(index int) error {
	gsName := client.GameServerSet + "-" + strconv.Itoa(index)
	return f.client.DeletePod(gsName)
}

func (f *Framework) ExpectGsCorrect(gsName, opsState, dp, up string) error {
	gs, err := f.client.GetGameServer(gsName)
	if err != nil {
		return err
	}

	if gs.Status.DeletionPriority.String() != dp || gs.Status.UpdatePriority.String() != up || string(gs.Spec.OpsState) != opsState {
		return fmt.Errorf("current GameServer is wrong")
	}

	return nil
=======
func (f *Framework) WaitForGsUpdatePriorityUpdated(gsName string, updatePriority string) error {
	return wait.PollImmediate(5*time.Second, 1*time.Minute,
		func() (done bool, err error) {
			pod, err := f.client.GetPod(gsName)
			if err != nil {
				return false, err
			}
			currentPriority := pod.GetLabels()[gamekruiseiov1alpha1.GameServerUpdatePriorityKey]
			if currentPriority == updatePriority {
				return true, nil
			}
			return false, nil
		})
>>>>>>> f5632752
}<|MERGE_RESOLUTION|>--- conflicted
+++ resolved
@@ -254,7 +254,6 @@
 		})
 }
 
-<<<<<<< HEAD
 func (f *Framework) DeletePodDirectly(index int) error {
 	gsName := client.GameServerSet + "-" + strconv.Itoa(index)
 	return f.client.DeletePod(gsName)
@@ -271,7 +270,8 @@
 	}
 
 	return nil
-=======
+}
+
 func (f *Framework) WaitForGsUpdatePriorityUpdated(gsName string, updatePriority string) error {
 	return wait.PollImmediate(5*time.Second, 1*time.Minute,
 		func() (done bool, err error) {
@@ -285,5 +285,4 @@
 			}
 			return false, nil
 		})
->>>>>>> f5632752
 }