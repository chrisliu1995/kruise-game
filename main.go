/*
Copyright 2022 The Kruise Authors.

Licensed under the Apache License, Version 2.0 (the "License");
you may not use this file except in compliance with the License.
You may obtain a copy of the License at

    http://www.apache.org/licenses/LICENSE-2.0

Unless required by applicable law or agreed to in writing, software
distributed under the License is distributed on an "AS IS" BASIS,
WITHOUT WARRANTIES OR CONDITIONS OF ANY KIND, either express or implied.
See the License for the specific language governing permissions and
limitations under the License.
*/

package main

import (
	"flag"
	kruiseV1alpha1 "github.com/openkruise/kruise-api/apps/v1alpha1"
	kruiseV1beta1 "github.com/openkruise/kruise-api/apps/v1beta1"
	"github.com/openkruise/kruise-game/cloudprovider"
	cpmanager "github.com/openkruise/kruise-game/cloudprovider/manager"
	kruisegameclientset "github.com/openkruise/kruise-game/pkg/client/clientset/versioned"
	kruisegamevisions "github.com/openkruise/kruise-game/pkg/client/informers/externalversions"
	controller "github.com/openkruise/kruise-game/pkg/controllers"
<<<<<<< HEAD
	"github.com/openkruise/kruise-game/pkg/metrics"
=======
	"github.com/openkruise/kruise-game/pkg/externalscaler"
>>>>>>> 7c072bc4
	"github.com/openkruise/kruise-game/pkg/webhook"
	"google.golang.org/grpc"
	"net"
	"os"
	"time"

	// Import all Kubernetes client auth plugins (e.g. Azure, GCP, OIDC, etc.)
	// to ensure that exec-entrypoint and run can make use of them.
	_ "k8s.io/client-go/plugin/pkg/client/auth"

	aliv1beta1 "github.com/openkruise/kruise-game/cloudprovider/alibabacloud/apis/v1beta1"
	"k8s.io/apimachinery/pkg/runtime"
	utilruntime "k8s.io/apimachinery/pkg/util/runtime"
	clientgoscheme "k8s.io/client-go/kubernetes/scheme"
	ctrl "sigs.k8s.io/controller-runtime"
	"sigs.k8s.io/controller-runtime/pkg/healthz"
	"sigs.k8s.io/controller-runtime/pkg/log/zap"

	gamekruiseiov1alpha1 "github.com/openkruise/kruise-game/apis/v1alpha1"
	utilclient "github.com/openkruise/kruise-game/pkg/util/client"
	//+kubebuilder:scaffold:imports
)

var (
	scheme   = runtime.NewScheme()
	setupLog = ctrl.Log.WithName("setup")
)

func init() {
	utilruntime.Must(clientgoscheme.AddToScheme(scheme))

	utilruntime.Must(gamekruiseiov1alpha1.AddToScheme(scheme))
	utilruntime.Must(kruiseV1beta1.AddToScheme(scheme))
	utilruntime.Must(kruiseV1alpha1.AddToScheme(scheme))

	utilruntime.Must(aliv1beta1.AddToScheme(scheme))
	//+kubebuilder:scaffold:scheme
}

func main() {
	var metricsAddr string
	var enableLeaderElection bool
	var probeAddr string
	var namespace string
	var syncPeriodStr string
	var scaleServerAddr string
	flag.StringVar(&metricsAddr, "metrics-bind-address", ":8080", "The address the metric endpoint binds to.")
	flag.StringVar(&probeAddr, "health-probe-bind-address", ":8082", "The address the probe endpoint binds to.")
	flag.BoolVar(&enableLeaderElection, "leader-elect", false,
		"Enable leader election for controller manager. "+
			"Enabling this will ensure there is only one active controller manager.")
	flag.StringVar(&namespace, "namespace", "",
		"Namespace if specified restricts the manager's cache to watch objects in the desired namespace. Defaults to all namespaces.")
	flag.StringVar(&syncPeriodStr, "sync-period", "", "Determines the minimum frequency at which watched resources are reconciled.")
	flag.StringVar(&scaleServerAddr, "scale-server-bind-address", ":6000", "The address the scale server endpoint binds to.")

	// Add cloud provider flags
	cloudprovider.InitCloudProviderFlags()

	opts := zap.Options{
		Development: true,
	}
	opts.BindFlags(flag.CommandLine)
	flag.Parse()

	ctrl.SetLogger(zap.New(zap.UseFlagOptions(&opts)))

	// syncPeriod parsed
	var syncPeriod *time.Duration
	if syncPeriodStr != "" {
		d, err := time.ParseDuration(syncPeriodStr)
		if err != nil {
			setupLog.Error(err, "invalid sync period flag")
		} else {
			syncPeriod = &d
		}
	}

	restConfig := ctrl.GetConfigOrDie()
	mgr, err := ctrl.NewManager(restConfig, ctrl.Options{
		Scheme:                 scheme,
		MetricsBindAddress:     metricsAddr,
		Port:                   9443,
		HealthProbeBindAddress: probeAddr,
		LeaderElection:         enableLeaderElection,
		LeaderElectionID:       "game-kruise-manager",
		// LeaderElectionReleaseOnCancel defines if the leader should step down voluntarily
		// when the Manager ends. This requires the binary to immediately end when the
		// Manager is stopped, otherwise, this setting is unsafe. Setting this significantly
		// speeds up voluntary leader transitions as the new leader don't have to wait
		// LeaseDuration time first.
		//
		// In the default scaffold provided, the program ends immediately after
		// the manager stops, so would be fine to enable this option. However,
		// if you are doing or is intended to do any operation such as perform cleanups
		// after the manager stops then its usage might be unsafe.
		// LeaderElectionReleaseOnCancel: true,
		Namespace:  namespace,
		SyncPeriod: syncPeriod,
		NewClient:  utilclient.NewClient,
	})

	if err != nil {
		setupLog.Error(err, "unable to start kruise-game-manager")
		os.Exit(1)
	}

	cloudProviderManager, err := cpmanager.NewProviderManager()
	if err != nil {
		setupLog.Error(err, "unable to set up cloud provider manager")
		os.Exit(1)
	}

	// create webhook server
	wss := webhook.NewWebhookServer(mgr, cloudProviderManager)
	// validate webhook server
	if err := wss.SetupWithManager(mgr).Initialize(mgr.GetConfig()); err != nil {
		setupLog.Error(err, "unable to set up webhook server")
		os.Exit(1)
	}

	//+kubebuilder:scaffold:builder
	if err := mgr.AddHealthzCheck("healthz", healthz.Ping); err != nil {
		setupLog.Error(err, "unable to set up health check")
		os.Exit(1)
	}
	if err := mgr.AddReadyzCheck("readyz", healthz.Ping); err != nil {
		setupLog.Error(err, "unable to set up ready check")
		os.Exit(1)
	}

	signal := ctrl.SetupSignalHandler()
	go func() {
		setupLog.Info("setup controllers")
		if err = controller.SetupWithManager(mgr); err != nil {
			setupLog.Error(err, "unable to setup controllers")
			os.Exit(1)
		}

		setupLog.Info("waiting for cache sync")
		if mgr.GetCache().WaitForCacheSync(signal) {
			setupLog.Info("cache synced, cloud provider manager start to init")
			cloudProviderManager.Init(mgr.GetClient())
		}
	}()

<<<<<<< HEAD
	kruisegameInformerFactory := kruisegamevisions.NewSharedInformerFactory(kruisegameclientset.NewForConfigOrDie(restConfig), 30*time.Second)
	metricsController, err := metrics.NewController(kruisegameInformerFactory)
	if err != nil {
		setupLog.Error(err, "unable to create metrics controller")
		os.Exit(1)
	}
	kruisegameInformerFactory.Start(signal.Done())
	go func() {
		if metricsController.Run(signal) != nil {
			setupLog.Error(err, "unable to setup metrics controller")
=======
	externalScaler := externalscaler.NewExternalScaler(mgr.GetClient())
	go func() {
		grpcServer := grpc.NewServer()
		lis, _ := net.Listen("tcp", scaleServerAddr)
		externalscaler.RegisterExternalScalerServer(grpcServer, externalScaler)
		if err := grpcServer.Serve(lis); err != nil {
			setupLog.Error(err, "unable to setup ExternalScalerServer")
>>>>>>> 7c072bc4
			os.Exit(1)
		}
	}()

	setupLog.Info("starting kruise-game-manager")

	if err := mgr.Start(signal); err != nil {
		setupLog.Error(err, "problem running manager")
		os.Exit(1)
	}
}<|MERGE_RESOLUTION|>--- conflicted
+++ resolved
@@ -25,11 +25,8 @@
 	kruisegameclientset "github.com/openkruise/kruise-game/pkg/client/clientset/versioned"
 	kruisegamevisions "github.com/openkruise/kruise-game/pkg/client/informers/externalversions"
 	controller "github.com/openkruise/kruise-game/pkg/controllers"
-<<<<<<< HEAD
+  "github.com/openkruise/kruise-game/pkg/externalscaler"
 	"github.com/openkruise/kruise-game/pkg/metrics"
-=======
-	"github.com/openkruise/kruise-game/pkg/externalscaler"
->>>>>>> 7c072bc4
 	"github.com/openkruise/kruise-game/pkg/webhook"
 	"google.golang.org/grpc"
 	"net"
@@ -176,7 +173,6 @@
 		}
 	}()
 
-<<<<<<< HEAD
 	kruisegameInformerFactory := kruisegamevisions.NewSharedInformerFactory(kruisegameclientset.NewForConfigOrDie(restConfig), 30*time.Second)
 	metricsController, err := metrics.NewController(kruisegameInformerFactory)
 	if err != nil {
@@ -187,15 +183,17 @@
 	go func() {
 		if metricsController.Run(signal) != nil {
 			setupLog.Error(err, "unable to setup metrics controller")
-=======
-	externalScaler := externalscaler.NewExternalScaler(mgr.GetClient())
+      os.Exit(1)
+		}
+	}()
+
+  externalScaler := externalscaler.NewExternalScaler(mgr.GetClient())
 	go func() {
 		grpcServer := grpc.NewServer()
 		lis, _ := net.Listen("tcp", scaleServerAddr)
 		externalscaler.RegisterExternalScalerServer(grpcServer, externalScaler)
 		if err := grpcServer.Serve(lis); err != nil {
 			setupLog.Error(err, "unable to setup ExternalScalerServer")
->>>>>>> 7c072bc4
 			os.Exit(1)
 		}
 	}()
